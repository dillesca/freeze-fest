--- conflicted
+++ resolved
@@ -1,10 +1,7 @@
 # Freeze Fest 2025 RSVP
 
-<<<<<<< HEAD
-A lightweight FastAPI web app for the 2025 Freeze Fest triathlon (November 15, 2025, 1:00 PM). Guests can read event details and RSVP so organizers know how many players to expect. All data is tied to the 2025 event in SQLite.
-=======
- A lightweight FastAPI web app for the 2025 Freeze Fest triathlon (November 15, 2025, 1:00 PM). Guests can read event details and RSVP so organizers know how many players to expect. All data is tied to the 2025 event in SQLite.
->>>>>>> 395b3fd4
+A lightweight FastAPI web app for the 2025 Freeze Fest annual celebration (November 15, 2025, 1:00 PM). Guests can read event details and RSVP so organizers know how many players to expect. All data is tied to the 2025 event in SQLite.
+
 
 ## Quick start
 
@@ -82,13 +79,8 @@
   - `routes.py` – HTTP routes and request handling
   - `templates/` – Jinja templates for rendering HTML
   - `static/` – CSS, JavaScript, and media uploads
-<<<<<<< HEAD
-- `deploy/` – ECS task definition templates consumed by GitHub Actions
-- `.github/workflows/` – CI/CD pipelines (lint/tests + dev/staging/prod deploys)
-=======
 - `deploy/` – ECS task definition templates used by GitHub Actions
 - `.github/workflows/` – CI/CD pipelines for testing and deployments
->>>>>>> 395b3fd4
 - `Dockerfile` – Container recipe for deployment
 - `requirements.txt` – Python dependencies pinned for reproducible builds
 
@@ -98,10 +90,7 @@
 - Add optional scoring targets per game type
 - Integrate WebSocket updates for live match progress
 - Expose CSV exports for RSVPs, teams, and results
-<<<<<<< HEAD
 - Update free agent team assignments so that an admin can create the teams from the free agents manually
-=======
->>>>>>> 395b3fd4
 
 ## CI/CD
 
@@ -110,7 +99,6 @@
 - Pushes/dispatches on `main` trigger the Production ECS deploy (`deploy-prod.yml`).
 - `.github/workflows/ci.yml` runs tests on every PR/push and should be required in branch protection rules.
 
-<<<<<<< HEAD
 ### Branch strategy
 
 - Start feature branches from `develop` (`git checkout develop && git pull && git checkout -b feature/foo`).
@@ -118,16 +106,10 @@
 - Promote via PRs `develop → staging` (staging deploy) and `staging → main` (production). After releasing, merge `main` back into `staging`/`develop` to keep history aligned.
 
 56f39688284261679
-=======
->>>>>>> 395b3fd4
 ### Required GitHub secrets
 
 - `AWS_ROLE_ARN` – IAM role to assume via GitHub OIDC for ECR/ECS access.
 - `ECR_REGISTRY` – e.g., `123456789012.dkr.ecr.us-east-1.amazonaws.com`.
 - `ECR_REPOSITORY` – name of your ECR repo (e.g., `freeze-fest`).
 
-<<<<<<< HEAD
-Customize `deploy/task-def.json` with the correct task/execution roles, log settings, env vars, etc., and provision ECS clusters/services named in the deploy workflows (`freeze-fest-dev`, `freeze-fest-staging`, `freeze-fest-prod`).
-=======
-Customize `deploy/task-def.json` with the correct task/execution roles, log group, env vars, etc., and provision ECS clusters/services named in the deploy workflows (`freeze-fest-dev`, `freeze-fest-staging`, `freeze-fest-prod`).
->>>>>>> 395b3fd4
+Customize `deploy/task-def.json` with the correct task/execution roles, log settings, env vars, etc., and provision ECS clusters/services named in the deploy workflows (`freeze-fest-dev`, `freeze-fest-staging`, `freeze-fest-prod`).